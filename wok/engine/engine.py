--- conflicted
+++ resolved
@@ -401,26 +401,6 @@
 				#_log.debug("Checking job state changes ...")
 
 				# detect workitems which state has changed
-<<<<<<< HEAD
-				for job_id, state in self._platform.jobs.state(): # TODO per case platform
-					try:
-						workitem = session.query(db.WorkItem).filter(db.WorkItem.job_id == job_id).one()
-					except NoResultFound:
-						_log.warn("No work-item available for the job {0} while retrieving state".format(job_id))
-						self._platform.jobs.abort([job_id])
-						self._platform.jobs.join(job_id)
-						continue
-
-					if workitem.state != state:
-						case = self._cases_by_name[workitem.case.name]
-						task = case.component(workitem.task.cname)
-						task.dirty = True
-
-						workitem.state = state
-						workitem.substate = runstates.LOGS_RETRIEVAL
-						session.commit()
-						updated_tasks.add(task)
-=======
 				for platform in self._platforms:
 					for job_id, state in platform.jobs.state():
 						try:
@@ -440,7 +420,6 @@
 							workitem.substate = runstates.LOGS_RETRIEVAL
 							session.commit()
 							updated_tasks.add(task)
->>>>>>> 3985c47b
 
 							# if workitem has finished, queue it for logs retrieval
 							if state in runstates.TERMINAL_STATES:
